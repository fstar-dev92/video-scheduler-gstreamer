--- conflicted
+++ resolved
@@ -29,34 +29,12 @@
 		log.Fatalf("Asset file does not exist: %s", *assetPath)
 	}
 
-<<<<<<< HEAD
 	fmt.Printf("Starting GStreamer Pipeline with Compositor and Audio Mixer\n")
 	fmt.Printf("Input: %s:%d\n", *inputHost, *inputPort)
 	fmt.Printf("Output: %s:%d\n", *outputHost, *outputPort)
 	fmt.Printf("Asset: %s\n", *assetPath)
 	fmt.Printf("Pipeline will switch to asset after 1 minute\n")
-=======
-	// Add test file items
-	// We'll schedule a test pattern for 10 seconds, then a file for 10 seconds, then back to test pattern
-	streamScheduler1.AddItem(scheduler.StreamItem{
-		Type:     "file",
-		Source:   "/home/ubuntu/Dev/video-scheduler-gstreamer/videos/output3.mp4", // First video file
-		Start:    now,
-		Duration: 30 * time.Second,
-	})
 
-	streamScheduler1.AddItem(scheduler.StreamItem{
-		Type:     "file",
-		Source:   "/home/ubuntu/Dev/video-scheduler-gstreamer/videos/output-new-filler.mp4", // Second video file
-		Start:    now.Add(10 * time.Second),
-		Duration: 60 * time.Second,
-	})
-
-	// Start the scheduler
-	if err := streamScheduler1.RunSchedule(); err != nil {
-		log.Fatalf("Failed to start scheduler1: %v", err)
-	}
->>>>>>> de277c94
 
 	// Create a channel to handle graceful shutdown
 	sigChan := make(chan os.Signal, 1)
